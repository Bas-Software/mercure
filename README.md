# Mercure, Server-Sent Live Updates
*Protocol and Reference Implementation*

Mercure is a protocol allowing to push data updates to web browsers and other HTTP clients in a convenient, fast, reliable and battery-efficient way.
It is especially useful to publish real-time updates of resources served through web APIs, to reactive web and mobile apps.

The protocol has been published as an Internet Draft that [is maintained in this repository](spec/mercure.md).

A reference, production-grade, implementation of **a Mercure hub** (the server) is also available here.
It's a free software (AGPL) written in Go. It is provided along with a library that can be used in any Go application to implement the Mercure protocol directly (without a hub) and an official Docker image.

In addition, a managed and high-scalability version of Mercure is [available in private beta](mailto:dunglas+mercure@gmail.com?subject=I%27m%20interested%20in%20Mercure%27s%20private%20beta).

## Mercure in a Few Words

* native browser support, no lib nor SDK required (built on top of [server-sent events](https://www.smashingmagazine.com/2018/02/sse-websockets-data-flow-http2/))
* compatible with all existing servers, even those who don't support persistent connections (serverless architecture, PHP, FastCGI...)
* built-in connection re-establishment and state reconciliation
* [JWT](https://jwt.io/)-based authorization mechanism (securely dispatch an update to some selected subscribers)
* performant, leverages [HTTP/2 multiplexing](https://developers.google.com/web/fundamentals/performance/http2/#request_and_response_multiplexing)
* designed with [hypermedia in mind](https://en.wikipedia.org/wiki/HATEOAS), also supports [GraphQL](https://graphql.org/)
* auto-discoverable through [web linking](https://tools.ietf.org/html/rfc5988)
* message encryption support
* can work with old browsers (IE7+) using an `EventSource` polyfill
* [connection-less push](https://html.spec.whatwg.org/multipage/server-sent-events.html#eventsource-push) in controlled environments (e.g. browsers on mobile handsets tied to specific carriers)

The reference hub implementation:

* Fast, written in Go
* Works everywhere: static binaries and Docker images available
* Automatic HTTP/2 and HTTPS (using Let's Encrypt) support
* Cloud Native, follows [the Twelve-Factor App](https://12factor.net) methodoloy
* Open source (AGPL)

# Examples

Example implementation of a client (the subscriber), in JavaScript:

```javascript
// The subscriber subscribes to updates for the https://example.com/foo topic
// and to any topic matching https://example.com/books/{name}
const url = new URL('https://hub.example.com/subscribe');
url.searchParams.append('topic', 'https://example.com/books/{id}');
url.searchParams.append('topic', 'https://example.com/users/dunglas');

const eventSource = new EventSource(url);

// The callback will be called every time an update is published
eventSource.onmessage = e => console.log(e); // do something with the payload
```

Optionaly, the hub URL can be automatically discovered:

```javascript
fetch('https://example.com/books/1') // Has this header `Link: <https://hub.example.com/subscribe>; rel="mercure"`
    .then(response => {
        // Extract the hub URL from the Link header
        const hubUrl = response.headers.get('Link').match(/<(.*)>.*rel="mercure".*/)[1];
        // Subscribe to updates using the first snippet, do something with response's body...
    });
```

To dispatch an update, the application server (the publisher) just need to send a `POST` HTTP request to the hub.
Example using [Node.js](https://nodejs.org/) / [Serverless](https://serverless.com/):

```javascript
// Handle a POST, PUT, PATCH or DELETE request or finish an async job...
// and notify the hub
const https = require('https');
const querystring = require('querystring');

const postData = querystring.stringify({
    'topic': 'https://example.com/books/1',
    'data': JSON.stringify({ foo: 'updated value' }),
});

const req = https.request({
    hostname: 'hub.example.com',
    port: '443',
    path: '/publish',
    method: 'POST',
    headers: {
        Authorization: 'Bearer <valid-jwt-token>', // the JWT key must be shared between the hub and the server
        'Content-Type': 'application/x-www-form-urlencoded',
        'Content-Length': Buffer.byteLength(postData),
    }
}, /* optional response handler */);
req.write(postData);
req.end();

// You'll probably prefer use the request library or the node-fetch polyfill in real projects,
// but any HTTP client, written in any language, will be just fine.
```

<<<<<<< HEAD
Examples in other languages are available in [the `example/` directory](example/).
=======
Examples in other languages are available in [the `examples/` directory](examples/).
>>>>>>> 112e4d1c

## Use Cases

### Live Availability

* a Progressive Web App retrieves the availability status of a product from a REST API and displays it: only one is still available
* 3 minutes later, the last product is bought by another customer
* the PWA's view instantly show that this product isn't available anymore

### Asynchronous Jobs

* a Progressive Web App tell the server to compute a report, this task is costly and will some time to finish
* the server delegates the computation of the report on an asynchronous worker (using message queue), and close the connection with the PWA
* the worker sends the report to the PWA when it is computed

### Collaborative Editing

* a webapp allows several users to edit the same document concurently
* changes made are immediately broadcasted to all connected users

**Mercure gets you covered!**

## Protocol Specification

The full protocol specification can be found in [`spec/mercure.md`](spec/mercure.md).
It is also available as an [IETF's Internet Draft](https://www.ietf.org/id-info/),
and is designed to be published as a RFC.

## Hub Implementation

### Usage

### Managed Version

A managed, high-scalability version of Mercure is available in private beta.
[Drop us a mail](mailto:dunglas+mercure@gmail.com?subject=I%27m%20interested%20in%20Mercure%27s%20private%20beta) for details and pricing.

#### Prebuilt Binary

Grab a binary from the release page and run:

    PUBLISHER_JWT_KEY=myPublisherKey SUBSCRIBER_JWT_KEY=mySubcriberKey ACME_HOSTS=example.com ./mercure

The ACME_HOSTS environment variable allows to use Let's Encrypt to expose a valid SSL certificate.
If you omit this variable, the server will be exposed on an (unsecure) HTTP connection.

The server is now up and running, the following endpoints are now available:

* `POST https://example.com/publish`: to publish updates
* `GET https://example.com/subscribe`: to subscribe to updates

See [the protocol](spec/mercure.md) for further informations.

To compile the development version and register the demo page, see [CONTRIBUTING.md](CONTRIBUTING.md#hub).

#### Docker Image

A Docker image is available on Docker Hub. The following command is enough to get a working server:

    docker run \
        -e PUBLISHER_JWT_KEY=myPublisherKey -e SUBSCRIBER_JWT_KEY=mySubcriberKey -e ACME_HOSTS=example.com \
        -p 80:80 -p 443:443 \
        dunglas/mercure

### Environment Variables

* `ACME_CERT_DIR`: the directory where to store Let's Encrypt certificates
* `ACME_HOSTS`: a comma separated list of host for which Let's Encrypt certificates must be issues
* `ALLOW_ANONYMOUS`:  set to `1` to allow subscribers with no valid JWT to connect
* `DB_PATH`: the path of the [bbolt](https://github.com/etcd-io/bbolt) database (default to `updates.db` in the current directory)
* `CERT_FILE`: a cert file (to use a custom certificate)
* `CERT_KEY`: a cert key (to use a custom certificate)
* `CORS_ALLOWED_ORIGINS`: a comma separated list of hosts allowed CORS origins
* `DEBUG`: set to `1` to enable the debug mode (prints recovery stack traces)
* `DEMO`: set to `1` to enable the demo mode (automatically enabled when `DEBUG=1`)
* `LOG_FORMAT`: the log format, can be `JSON`, `FLUENTD` or `TEXT` (default)
* `PUBLISHER_JWT_KEY`: must contain the secret key to valid publishers' JWT
* `SUBSCRIBER_JWT_KEY`: must contain the secret key to valid subscribers' JWT

If `ACME_HOSTS` or both `CERT_FILE` and `CERT_KEY` are provided, an HTTPS server supporting HTTP/2 connection will be started.
If not, an HTTP server will be started (**not secure**).

## FAQ

### How to Use Mercure with GraphQL?

Because they are delivery agnostic, Mercure plays particulary well with [GraphQL's subscriptions](https://facebook.github.io/graphql/draft/#sec-Subscription).

In response to the subscription query, the GraphQL server may return a corresponding topic URL.
The client can then subscribe to the Mercure's event stream corresponding to this subscription by creating a new `EventSource` with an URL like `https://hub.example.com?topic=https://example.com/subscriptions/<subscription-id>` as parameter.

Updates for the given subscription can then be sent from the GraphQL server to the clients through the Mercure hub (in the `data` property of the server-sent event).

To unsubscribe, the client just calls `EventSource.close()`.

### What's the Difference Between Mercure and WebSocket?

[WebSocket](https://developer.mozilla.org/en-US/docs/Web/API/WebSockets_API) is a low leve and bidirectional protocol. Mercure is a high level and unidirectional protocol (servers-to-clients, but we will come back to that later).
Unlike Mercure (which is built on top of Server-Sent Events), WebSocket [is not designed to leverage HTTP/2](https://www.infoq.com/articles/websocket-and-http2-coexist).

Also, Mercure provides convenient built-in features (authorization, re-connection, state reconciliation...) while with WebSocket, you need to implement them yourself.

HTTP/2 connections are multiplexed and bidirectional by defaul (it was not the case of HTTP/1).
Even if Mercure is unidirectional, when using it over a h2 connection (recommended), your app can receive data through Server-Sent Events, and send data to the server with regular `POST` (or `PUT`/`PATCH`/`DELETE`) requests, with no overhead.

Basically, in most cases Mercure can be used as a modern, easier to use replacement for WebSocket, but it is a higher level protocol.

### What's the Difference Between Mercure and WebSub?

[WebSub](https://www.w3.org/TR/websub/) is a server-to-server protocol while Mercure is mainly a server-to-client protocol (that can also be used for server-to-server communication, but it's not is main interest).

Mercure has been heavily inspired by WebSub, and we tried to make the protocol as close a possible from the WebSub one.

Mercure uses Server-Sent Events to dispatch the updates, while WebSub use `POST` requests. Also, Mercure has an advanced authorization mechanism, and allows to subscribe to several topics with only one connection using templated URIs.

### What's the Difference Between Mercure and Web Push?

The [Push API](https://developer.mozilla.org/en-US/docs/Web/API/Push_API) is [mainly designed](https://developers.google.com/web/fundamentals/push-notifications/) to send [notifications](https://developer.mozilla.org/en-US/docs/Web/API/Notifications_API) to devices currently not connected to the application.
In most implementations, the size of the payload to dispatch is very limited, and the messages are sent through the proprietary APIs and servers of the browsers' and operating systems' vendors.

On the other hand, Mercure is designed to send live updates to devices currently connected to the web or mobile app. The payload is not limited, and the message goes directly from your servers to the clients.

In summary, use the Push API to send notifications to offline users (that will be available in Chrome, Android and iOS's notification centers), and use Mercure to receive live updates when the user is using the app.

## Resources

* [JavaScript library to parse `Link` headers](https://github.com/thlorenz/parse-link-header)
* [JavaScript library to decrypt JWE using the WebCrypto API](https://github.com/square/js-jose)
* [`EventSource` polyfill for old browsers](https://github.com/Yaffle/EventSource)
* [`EventSource` implementation for Node](https://github.com/EventSource/eventsource)
* [Server-Sent Events client for Go](https://github.com/donovanhide/eventsource)

## Credits

Created by [Kévin Dunglas](https://dunglas.fr). Sponsored by [Les-Tilleuls.coop](https://les-tilleuls.coop).<|MERGE_RESOLUTION|>--- conflicted
+++ resolved
@@ -92,11 +92,7 @@
 // but any HTTP client, written in any language, will be just fine.
 ```
 
-<<<<<<< HEAD
 Examples in other languages are available in [the `example/` directory](example/).
-=======
-Examples in other languages are available in [the `examples/` directory](examples/).
->>>>>>> 112e4d1c
 
 ## Use Cases
 
